--- conflicted
+++ resolved
@@ -143,13 +143,10 @@
     ('libcloud.compute.drivers.ecs', 'ECSDriver'),
     Provider.CLOUDSCALE:
     ('libcloud.compute.drivers.cloudscale', 'CloudscaleNodeDriver'),
-<<<<<<< HEAD
+    Provider.ONEANDONE:
+    ('libcloud.compute.drivers.oneandone', 'OneAndOneNodeDriver'),
     Provider.VAGRANT:
         ('libcloud.compute.drivers.vagrant', 'VagrantNodeDriver'),
-=======
-    Provider.ONEANDONE:
-    ('libcloud.compute.drivers.oneandone', 'OneAndOneNodeDriver'),
->>>>>>> 611035a3
 }
 
 
