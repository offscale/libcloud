# Licensed to the Apache Software Foundation (ASF) under one or more
# contributor license agreements.  See the NOTICE file distributed with
# this work for additional information regarding copyright ownership.
# The ASF licenses this file to You under the Apache License, Version 2.0
# (the "License"); you may not use this file except in compliance with
# the License.  You may obtain a copy of the License at
#
#     http://www.apache.org/licenses/LICENSE-2.0
#
# Unless required by applicable law or agreed to in writing, software
# distributed under the License is distributed on an "AS IS" BASIS,
# WITHOUT WARRANTIES OR CONDITIONS OF ANY KIND, either express or implied.
# See the License for the specific language governing permissions and
# limitations under the License.import libcloud

import json
import sys
import functools
from datetime import datetime

import mock

from libcloud.common.exceptions import BaseHTTPError
from libcloud.common.types import LibcloudError
from libcloud.compute.base import (NodeLocation, NodeSize, VolumeSnapshot,
                                   StorageVolume)
from libcloud.compute.drivers.azure_arm import AzureImage, NodeAuthPassword
from libcloud.compute.providers import get_driver
from libcloud.compute.types import (NodeState, Provider, StorageVolumeState,
                                    VolumeSnapshotState)
from libcloud.test import LibcloudTestCase, MockHttp
from libcloud.test import unittest
from libcloud.test.file_fixtures import ComputeFileFixtures
from libcloud.utils.iso8601 import UTC
from libcloud.utils.py3 import httplib


class AzureNodeDriverTests(LibcloudTestCase):
    TENANT_ID = '77777777-7777-7777-7777-777777777777'
    SUBSCRIPTION_ID = '99999999'
    APPLICATION_ID = '55555555-5555-5555-5555-555555555555'
    APPLICATION_PASS = 'p4ssw0rd'

    def setUp(self):
        Azure = get_driver(Provider.AZURE_ARM)
        Azure.connectionCls.conn_class = AzureMockHttp
        self.driver = Azure(self.TENANT_ID, self.SUBSCRIPTION_ID,
                            self.APPLICATION_ID, self.APPLICATION_PASS)

    def tearDown(self):
        AzureMockHttp.responses = []

    def test_get_image(self):
        # Default storage suffix
        image = self.driver.get_image(image_id='http://www.example.com/foo/image_name')
        self.assertEqual(image.id, 'https://www.blob.core.windows.net/foo/image_name')
        self.assertEqual(image.name, 'image_name')

        # Custom storage suffix
        self.driver.connection.storage_suffix = '.core.chinacloudapi.cn'
        image = self.driver.get_image(image_id='http://www.example.com/foo/image_name')
        self.assertEqual(image.id, 'https://www.blob.core.chinacloudapi.cn/foo/image_name')
        self.assertEqual(image.name, 'image_name')

    def test_locations_returned_successfully(self):
        locations = self.driver.list_locations()
        self.assertEqual([l.name for l in locations],
                         ['East US', 'East US 2', 'West US', 'Central US', 'North Central US', 'South Central US',
                          'North Europe', 'West Europe', 'East Asia', 'Southeast Asia', 'Japan East',
                          'Japan West', 'Australia East', 'Australia Southeast', 'Brazil South', 'South India',
                          'Central India', 'Canada Central', 'Canada East', 'West US 2', 'West Central US',
                          'UK South', 'UK West', 'Korea Central', 'Korea South'])

    def test_sizes_returned_successfully(self):
        location = self.driver.list_locations()[0]
        sizes = self.driver.list_sizes(location=location)
        self.assertEqual([l.name for l in sizes],
                         ['Standard_G1', 'Standard_G2', 'Standard_G3', 'Standard_G4', 'Standard_G5',
                          'Standard_GS1', 'Standard_GS2', 'Standard_GS3', 'Standard_GS4', 'Standard_GS5',
                          'Standard_L4s', 'Standard_L8s', 'Standard_L16s', 'Standard_L32s', 'Standard_A0',
                          'Standard_A1', 'Standard_A2', 'Standard_A3', 'Standard_A5', 'Standard_A4',
                          'Standard_A6', 'Standard_A7', 'Basic_A0', 'Basic_A1', 'Basic_A2', 'Basic_A3',
                          'Basic_A4', 'Standard_D1_v2', 'Standard_D2_v2', 'Standard_D3_v2', 'Standard_D4_v2',
                          'Standard_D5_v2', 'Standard_D11_v2', 'Standard_D12_v2', 'Standard_D13_v2',
                          'Standard_D14_v2', 'Standard_D15_v2', 'Standard_D2_v2_Promo', 'Standard_D3_v2_Promo',
                          'Standard_D4_v2_Promo', 'Standard_D5_v2_Promo', 'Standard_D11_v2_Promo',
                          'Standard_D12_v2_Promo', 'Standard_D13_v2_Promo', 'Standard_D14_v2_Promo', 'Standard_F1',
                          'Standard_F2', 'Standard_F4', 'Standard_F8', 'Standard_F16', 'Standard_A1_v2',
                          'Standard_A2m_v2', 'Standard_A2_v2', 'Standard_A4m_v2', 'Standard_A4_v2',
                          'Standard_A8m_v2', 'Standard_A8_v2', 'Standard_D1', 'Standard_D2', 'Standard_D3',
                          'Standard_D4', 'Standard_D11', 'Standard_D12', 'Standard_D13', 'Standard_D14',
                          'Standard_DS1_v2', 'Standard_DS2_v2', 'Standard_DS3_v2', 'Standard_DS4_v2',
                          'Standard_DS5_v2', 'Standard_DS11_v2', 'Standard_DS12_v2', 'Standard_DS13_v2',
                          'Standard_DS14_v2', 'Standard_DS15_v2', 'Standard_DS2_v2_Promo', 'Standard_DS3_v2_Promo',
                          'Standard_DS4_v2_Promo', 'Standard_DS5_v2_Promo', 'Standard_DS11_v2_Promo',
                          'Standard_DS12_v2_Promo', 'Standard_DS13_v2_Promo', 'Standard_DS14_v2_Promo',
                          'Standard_F1s', 'Standard_F2s', 'Standard_F4s', 'Standard_F8s', 'Standard_F16s',
                          'Standard_DS1', 'Standard_DS2', 'Standard_DS3', 'Standard_DS4', 'Standard_DS11',
                          'Standard_DS12', 'Standard_DS13', 'Standard_DS14'])

    def test_ex_get_ratecard(self):
        ratecard = self.driver.ex_get_ratecard('0026P')
        self.assertEqual(set(ratecard.keys()),
                         set(['Currency',
                              'Locale',
                              'IsTaxIncluded',
                              'OfferTerms',
                              'Meters']))

    def test_create_node(self):
        location = NodeLocation('any_location', '', '', self.driver)
        size = NodeSize('any_size', '', 0, 0, 0, 0, driver=self.driver)
        image = AzureImage('1', '1', 'ubuntu', 'pub', location.id, self.driver)
        auth = NodeAuthPassword('any_password')

        node = self.driver.create_node(
            'test-node-1',
            size,
            image,
            auth,
            location=location,
            ex_resource_group='000000',
            ex_storage_account='000000',
            ex_user_name='any_user',
            ex_network='000000',
            ex_subnet='000000',
            ex_use_managed_disks=True
        )
        hardware_profile = node.extra['properties']['hardwareProfile']
        os_profile = node.extra['properties']['osProfile']
        storage_profile = node.extra['properties']['storageProfile']

        self.assertEqual(node.name, 'test-node-1')
        self.assertEqual(node.state, NodeState.UPDATING)
        self.assertEqual(node.private_ips, ['10.0.0.1'])
        self.assertEqual(node.public_ips, [])
        self.assertEqual(node.extra['location'], location.id)
        self.assertEqual(hardware_profile['vmSize'], size.id)
        self.assertEqual(os_profile['adminUsername'], 'any_user')
        self.assertEqual(os_profile['adminPassword'], 'any_password')
        self.assertTrue('managedDisk' in storage_profile['osDisk'])
        self.assertTrue(storage_profile['imageReference'], {
            'publisher': image.publisher,
            'offer': image.offer,
            'sku': image.sku,
            'version': image.version
        })

    @mock.patch('time.sleep', return_value=None)
    def test_destroy_node(self, time_sleep_mock):
        def error(e, **kwargs):
            raise e(**kwargs)
        node = self.driver.list_nodes()[0]
        AzureMockHttp.responses = [
            # OK to the DELETE request
            lambda f: (httplib.OK, None, {}, 'OK'),
            # 404 means node is gone
            lambda f: error(BaseHTTPError, code=404, message='Not found'),
        ]
        ret = self.driver.destroy_node(node)
        self.assertTrue(ret)

    def test_destroy_node__node_not_found(self):
        """
        This simulates the case when destroy_node is being called for the 2nd
        time because some related resource failed to clean up, so the DELETE
        operation on the node will return 204 (because it was already deleted)
        but the method should return success.
        """
        def error(e, **kwargs):
            raise e(**kwargs)
        node = self.driver.list_nodes()[0]
        AzureMockHttp.responses = [
            # 204 (No content) to the DELETE request on a deleted/non-existent node
            lambda f: error(BaseHTTPError, code=204, message='No content'),
        ]
        ret = self.driver.destroy_node(node)
        self.assertTrue(ret)

    @mock.patch('time.sleep', return_value=None)
    def test_destroy_node__retry(self, time_sleep_mock):
        def error(e, **kwargs):
            raise e(**kwargs)
        node = self.driver.list_nodes()[0]
        AzureMockHttp.responses = [
            # 202 - The delete will happen asynchronously
            lambda f: error(BaseHTTPError, code=202, message='Deleting'),
            # 200 means the node is still here - Try 1
            lambda f: (httplib.OK, None, {}, 'OK'),
            # 200 means the node is still here - Try 2
            lambda f: (httplib.OK, None, {}, 'OK'),
            # 200 means the node is still here - Try 3
            lambda f: (httplib.OK, None, {}, 'OK'),
            # 404 means node is gone - 4th retry: success!
            lambda f: error(BaseHTTPError, code=404, message='Not found'),
        ]
        ret = self.driver.destroy_node(node)
        self.assertTrue(ret)
        self.assertEqual(4, time_sleep_mock.call_count)  # Retries

    @mock.patch('time.sleep', return_value=None)
    def test_destroy_node__destroy_nic_retries(self, time_sleep_mock):
        def error(e, **kwargs):
            raise e(**kwargs)
        node = self.driver.list_nodes()[0]
        err = BaseHTTPError(code=400, message='[NicInUse] Cannot destroy')
        with mock.patch.object(self.driver, 'ex_destroy_nic') as m:
            m.side_effect = [err] * 5 + [True]  # 5 errors before a success
            ret = self.driver.destroy_node(node)
            self.assertTrue(ret)
            self.assertEqual(6, m.call_count)  # 6th call was a success

            m.side_effect = [err] * 10 + [True]  # 10 errors before a success
            with self.assertRaises(BaseHTTPError):
                self.driver.destroy_node(node)
                self.assertEqual(10, m.call_count)  # try 10 times & fail

    @mock.patch('time.sleep', return_value=None)
    def test_destroy_node__async(self, time_sleep_mock):
        def error(e, **kwargs):
            raise e(**kwargs)
        node = self.driver.list_nodes()[0]
        AzureMockHttp.responses = [
            # 202 - The delete will happen asynchronously
            lambda f: error(BaseHTTPError, code=202, message='Deleting'),
            # 404 means node is gone
            lambda f: error(BaseHTTPError, code=404, message='Not found'),
        ]
        ret = self.driver.destroy_node(node)
        self.assertTrue(ret)

    @mock.patch('time.sleep', return_value=None)
    def test_destroy_node__nic_not_cleaned_up(self, time_sleep_mock):
        def error(e, **kwargs):
            raise e(**kwargs)
        node = self.driver.list_nodes()[0]
        AzureMockHttp.responses = [
            # OK to the DELETE request
            lambda f: (httplib.OK, None, {}, 'OK'),
            # 404 means node is gone
            lambda f: error(BaseHTTPError, code=404, message='Not found'),
            # 500 - transient error when trying to clean up the NIC
            lambda f: error(BaseHTTPError, code=500, message="Cloud weather"),
        ]
        with self.assertRaises(BaseHTTPError):
            self.driver.destroy_node(node)

    def test_destroy_node__failed(self):
        def error(e, **kwargs):
            raise e(**kwargs)
        node = self.driver.list_nodes()[0]
        AzureMockHttp.responses = [
            # 403 - There was some problem with your request
            lambda f: error(BaseHTTPError, code=403, message='Forbidden'),
        ]
        with self.assertRaises(BaseHTTPError):
            self.driver.destroy_node(node)

    @mock.patch('libcloud.compute.drivers.azure_arm.AzureNodeDriver'
                '._fetch_power_state', return_value=NodeState.UPDATING)
    def test_list_nodes(self, fps_mock):
        nodes = self.driver.list_nodes()

        self.assertEqual(len(nodes), 1)

        self.assertEqual(nodes[0].name, 'test-node-1')
        self.assertEqual(nodes[0].state, NodeState.UPDATING)
        self.assertEqual(nodes[0].private_ips, ['10.0.0.1'])
        self.assertEqual(nodes[0].public_ips, [])

        fps_mock.assert_called()

    @mock.patch('libcloud.compute.drivers.azure_arm.AzureNodeDriver'
                '._fetch_power_state', return_value=NodeState.UPDATING)
    def test_list_nodes__no_fetch_power_state(self, fps_mock):
        nodes = self.driver.list_nodes(ex_fetch_power_state=False)

        self.assertEqual(len(nodes), 1)

        self.assertEqual(nodes[0].name, 'test-node-1')
        self.assertNotEqual(nodes[0].state, NodeState.UPDATING)
        self.assertEqual(nodes[0].private_ips, ['10.0.0.1'])
        self.assertEqual(nodes[0].public_ips, [])

        fps_mock.assert_not_called()

    def test_create_volume(self):
        location = self.driver.list_locations()[-1]
        volume = self.driver.create_volume(
            2, 'test-disk-1', location,
            ex_resource_group='000000',
            ex_tags={'description': 'MyVolume'}
        )

        self.assertEqual(volume.size, 2)
        self.assertEqual(volume.name, 'test-disk-1')
        self.assertEqual(volume.extra['name'], 'test-disk-1')
        self.assertEqual(volume.extra['tags'], {'description': 'MyVolume'})
        self.assertEqual(volume.extra['location'], location.id)
        self.assertEqual(
            volume.extra['properties']['creationData']['createOption'],
            'Empty')
        self.assertEqual(
            volume.extra['properties']['provisioningState'],
            'Succeeded')
        self.assertEqual(
            volume.extra['properties']['diskState'],
            'Attached')
        self.assertEqual(volume.state, StorageVolumeState.INUSE)

    def test_create_volume__with_snapshot(self):
        location = self.driver.list_locations()[0]
        snap_id = (
            '/subscriptions/99999999-9999-9999-9999-999999999999'
            '/resourceGroups/000000/providers/Microsoft.Compute'
            '/snapshots/test-snap-1'
        )
        snapshot = VolumeSnapshot(id=snap_id, size=2, driver=self.driver)

        volume = self.driver.create_volume(
            2, 'test-disk-1', location,
            snapshot=snapshot,
            ex_resource_group='000000',
            ex_tags={'description': 'MyVolume'}
        )

        self.assertEqual(
            volume.extra['properties']['creationData']['createOption'],
            'Copy')
        self.assertEqual(
            volume.extra['properties']['creationData']['sourceUri'],
            snap_id)

    def test_create_volume__required_kw(self):
        location = self.driver.list_locations()[0]
        fn = functools.partial(self.driver.create_volume, 2, 'test-disk-1')

        self.assertRaises(ValueError, fn)
        self.assertRaises(ValueError, fn, location=location)
        self.assertRaises(ValueError, fn, ex_resource_group='000000')

        ret_value = fn(ex_resource_group='000000', location=location)
        self.assertTrue(isinstance(ret_value, StorageVolume))

    def test_list_volumes(self):
        volumes = self.driver.list_volumes()

        self.assertEqual(len(volumes), 3)

        self.assertEqual(volumes[0].name, 'test-disk-1')
        self.assertEqual(volumes[0].size, 31)
        self.assertEqual(
            volumes[0].extra['properties']['provisioningState'],
            'Succeeded')
        self.assertEqual(
            volumes[0].extra['properties']['diskState'],
            'Attached')
        self.assertEqual(volumes[0].state, StorageVolumeState.INUSE)

        self.assertEqual(volumes[1].name, 'test-disk-2')
        self.assertEqual(volumes[1].size, 31)
        self.assertEqual(
            volumes[1].extra['properties']['provisioningState'],
            'Updating')
        self.assertEqual(
            volumes[1].extra['properties']['diskState'],
            'Unattached')
        self.assertEqual(volumes[1].state, StorageVolumeState.UPDATING)

        self.assertEqual(volumes[2].name, 'test-disk-3')
        self.assertEqual(volumes[2].size, 10)
        self.assertEqual(
            volumes[2].extra['properties']['provisioningState'],
            'Succeeded')
        self.assertEqual(
            volumes[2].extra['properties']['diskState'],
            'Unattached')
        self.assertEqual(StorageVolumeState.AVAILABLE, volumes[2].state)

    def test_list_volumes__with_resource_group(self):
        volumes = self.driver.list_volumes(ex_resource_group='111111')

        self.assertEqual(len(volumes), 1)

        self.assertEqual(volumes[0].name, 'test-disk-3')
        self.assertEqual(volumes[0].size, 10)
        self.assertEqual(
            volumes[0].extra['properties']['provisioningState'],
            'Succeeded')
        self.assertEqual(
            volumes[0].extra['properties']['diskState'],
            'Unattached')
        self.assertEqual(volumes[0].state, StorageVolumeState.AVAILABLE)

    def test_attach_volume(self):
        volumes = self.driver.list_volumes()
        node = self.driver.list_nodes()[0]

        self.driver.attach_volume(node, volumes[0], ex_lun=0)
        self.driver.attach_volume(node, volumes[1], ex_lun=15)
        self.driver.attach_volume(node, volumes[2])

        data_disks = node.extra['properties']['storageProfile']['dataDisks']
        luns = [disk['lun'] for disk in data_disks]
        self.assertTrue(len(data_disks), len(volumes))
        self.assertTrue(set(luns), set([0, 1, 15]))

    def test_detach_volume(self):
        volumes = self.driver.list_volumes()
        node = self.driver.list_nodes()[0]

        for volume in volumes:
            self.driver.attach_volume(node, volume)

        data_disks = node.extra['properties']['storageProfile']['dataDisks']
        self.assertEqual(len(data_disks), len(volumes))

        for volume in volumes:
            self.driver.detach_volume(volume, ex_node=node)

        data_disks = node.extra['properties']['storageProfile']['dataDisks']
        self.assertEqual(len(data_disks), 0)

    def test_destroy_volume(self):
        volume = self.driver.list_volumes()[0]
        ret_value = self.driver.destroy_volume(volume)
        self.assertTrue(ret_value)

    def test_create_volume_snapshot(self):
        location = self.driver.list_locations()[-1]
        volume = self.driver.list_volumes()[0]

        snap = self.driver.create_volume_snapshot(
            volume, 'test-snap-1',
            location=location,
            ex_resource_group='000000'
        )
        self.assertEqual(snap.name, 'test-snap-1')
        self.assertEqual(snap.extra['name'], 'test-snap-1')
        self.assertEqual(snap.size, 1)
        self.assertEqual(snap.extra['source_id'], volume.id)
        self.assertEqual(snap.state, VolumeSnapshotState.CREATING)
        self.assertEqual(snap.extra['location'], location.id)
        self.assertEqual(
            snap.extra['properties']['provisioningState'],
            'Creating')
        self.assertEqual(
            snap.extra['properties']['diskState'],
            'Unattached')
        # 2017-03-09T14:28:27.8655868+00:00"
        self.assertEqual(
            datetime(2017, 3, 9, 14, 28, 27, 865586, tzinfo=UTC),
            snap.created)

    def test_create_volume_snapshot__required_kw(self):
        location = self.driver.list_locations()[0]
        volume = self.driver.list_volumes()[0]

        fn = functools.partial(self.driver.create_volume_snapshot, volume)

        self.assertRaises(ValueError, fn)
        self.assertRaises(ValueError, fn, name='test-snap-1')
        self.assertRaises(ValueError, fn, location=location)
        self.assertRaises(ValueError, fn, ex_resource_group='000000')

        ret_value = fn(
            name='test-snap-1',
            ex_resource_group='000000',
            location=location
        )
        self.assertTrue(isinstance(ret_value, VolumeSnapshot))

    def test_list_snapshots(self):
        snaps = self.driver.list_snapshots()
        self.assertEqual(len(snaps), 4)

        self.assertEqual(snaps[0].name, 'test-snap-1')
        self.assertEqual(snaps[0].extra['name'], 'test-snap-1')
        self.assertEqual(snaps[0].state, VolumeSnapshotState.CREATING)
        self.assertEqual(
            snaps[0].extra['source_id'],
            '/subscriptions/99999999-9999-9999-9999-999999999999'
            '/resourceGroups/000000/providers/Microsoft.Compute'
            '/disks/test-disk-1')
        self.assertEqual(snaps[0].size, 1)
        self.assertEqual(snaps[0].extra['tags']['test_snap'], 'test')
        self.assertTrue(isinstance(snaps[3].created, datetime))

        self.assertEqual(snaps[3].name, 'test-snap-4')
        self.assertEqual(snaps[3].extra['name'], 'test-snap-4')
        self.assertEqual(snaps[3].state, VolumeSnapshotState.ERROR)
        self.assertEqual(
            snaps[3].extra['source_id'],
            '/subscriptions/99999999-9999-9999-9999-999999999999'
            '/resourceGroups/111111/providers/Microsoft.Compute'
            '/disks/test-disk-4')
        self.assertEqual(snaps[3].size, 2)
        self.assertTrue(isinstance(snaps[3].created, datetime))

    def test_list_snapshots_in_resource_group(self):

        snaps = self.driver.list_snapshots(ex_resource_group='111111')
        self.assertEqual(len(snaps), 2)

        self.assertEqual(snaps[0].name, 'test-snap-3')
        self.assertEqual(snaps[0].extra['name'], 'test-snap-3')
        self.assertEqual(snaps[0].state, VolumeSnapshotState.ERROR)
        self.assertEqual(
            snaps[0].extra['source_id'],
            '/subscriptions/99999999-9999-9999-9999-999999999999'
            '/resourceGroups/111111/providers/Microsoft.Compute'
            '/disks/test-disk-3')
        self.assertEqual(snaps[0].size, 2)
        self.assertTrue(isinstance(snaps[0].created, datetime))

    def test_list_volume_snapshots(self):
        volume = self.driver.list_volumes()[0]
        self.assertTrue(volume.name == 'test-disk-1')

        snapshots = self.driver.list_volume_snapshots(volume)
        self.assertEqual(len(snapshots), 1)
        self.assertEqual(snapshots[0].name, 'test-snap-1')
        self.assertEqual(volume.id, snapshots[0].extra['source_id'])

    def test_destroy_volume_snapshot(self):
        snapshot = self.driver.list_snapshots()[0]
        res_value = snapshot.destroy()
        self.assertTrue(res_value)

    def test_get_instance_vhd(self):
        with mock.patch.object(self.driver, '_ex_delete_old_vhd'):
            # Default storage suffix
            vhd_url = self.driver._get_instance_vhd(name='test1',
                                                    ex_resource_group='000000',
                                                    ex_storage_account='sga1')
            self.assertEqual(vhd_url, 'https://sga1.blob.core.windows.net/vhds/test1-os_0.vhd')

            # Custom storage suffix
            self.driver.connection.storage_suffix = '.core.chinacloudapi.cn'
            vhd_url = self.driver._get_instance_vhd(name='test1',
                                                    ex_resource_group='000000',
                                                    ex_storage_account='sga1')
            self.assertEqual(vhd_url, 'https://sga1.blob.core.chinacloudapi.cn/vhds/test1-os_0.vhd')

    def test_get_instance_vhd__retries_ten_times(self):
        with mock.patch.object(self.driver, '_ex_delete_old_vhd') as m:
            # 10 retries are OK
            m.side_effect = [False] * 9 + [True]
            vhd_url = self.driver._get_instance_vhd(name='test1',
                                                    ex_resource_group='000000',
                                                    ex_storage_account='sga1')
            self.assertEqual(vhd_url, 'https://sga1.blob.core.windows.net/vhds/test1-os_9.vhd')
            # Fail on the 11th
            m.side_effect = [False] * 10 + [True]
            with self.assertRaises(LibcloudError):
                self.driver._get_instance_vhd(name='test1',
                                              ex_resource_group='000000',
                                              ex_storage_account='sga1')


class AzureMockHttp(MockHttp):
    fixtures = ComputeFileFixtures('azure_arm')
    # List of callables to be run in order as responses. Fixture
    # passed as argument.
    responses = []

    def _update(self, fixture, body):
        for key, value in body.items():
            if isinstance(value, dict):
                fixture[key] = self._update(fixture.get(key, {}), value)
            else:
                fixture[key] = body[key]
        return fixture

    def __getattr__(self, n):
<<<<<<< HEAD
        def m(method, url, body, headers):
            return (httplib.OK,
                    self.fixtures.load('%s.json' % n),
                    headers,
                    httplib.responses[httplib.OK])

        return m
=======
        def fn(method, url, body, headers):
            # Note: We use shorter fixture name so we don't exceed 143
            # character limit for file names
            file_name = n.replace('99999999_9999_9999_9999_999999999999',
                                  AzureNodeDriverTests.SUBSCRIPTION_ID)
            fixture = self.fixtures.load(file_name + ".json")

            if method in ('POST', 'PUT'):
                try:
                    body = json.loads(body)
                    fixture_tmp = json.loads(fixture)
                    fixture_tmp = self._update(fixture_tmp, body)
                    fixture = json.dumps(fixture_tmp)
                except ValueError:
                    pass
            if (not n.endswith('_oauth2_token')) and len(self.responses) > 0:
                f = self.responses.pop(0)
                return f(fixture)
            else:
                return (httplib.OK, fixture, headers,
                        httplib.responses[httplib.OK])
        return fn


if __name__ == '__main__':
    sys.exit(unittest.main())
>>>>>>> dcb0cef8
<|MERGE_RESOLUTION|>--- conflicted
+++ resolved
@@ -36,6 +36,7 @@
 
 
 class AzureNodeDriverTests(LibcloudTestCase):
+
     TENANT_ID = '77777777-7777-7777-7777-777777777777'
     SUBSCRIPTION_ID = '99999999'
     APPLICATION_ID = '55555555-5555-5555-5555-555555555555'
@@ -65,38 +66,25 @@
     def test_locations_returned_successfully(self):
         locations = self.driver.list_locations()
         self.assertEqual([l.name for l in locations],
-                         ['East US', 'East US 2', 'West US', 'Central US', 'North Central US', 'South Central US',
-                          'North Europe', 'West Europe', 'East Asia', 'Southeast Asia', 'Japan East',
-                          'Japan West', 'Australia East', 'Australia Southeast', 'Brazil South', 'South India',
-                          'Central India', 'Canada Central', 'Canada East', 'West US 2', 'West Central US',
-                          'UK South', 'UK West', 'Korea Central', 'Korea South'])
+                         ["East US",
+                          "East US 2",
+                          "West US",
+                          "Central US",
+                          "South Central US",
+                          "North Europe",
+                          "West Europe",
+                          "East Asia",
+                          "Southeast Asia",
+                          "Japan East",
+                          "Japan West"])
 
     def test_sizes_returned_successfully(self):
         location = self.driver.list_locations()[0]
         sizes = self.driver.list_sizes(location=location)
         self.assertEqual([l.name for l in sizes],
-                         ['Standard_G1', 'Standard_G2', 'Standard_G3', 'Standard_G4', 'Standard_G5',
-                          'Standard_GS1', 'Standard_GS2', 'Standard_GS3', 'Standard_GS4', 'Standard_GS5',
-                          'Standard_L4s', 'Standard_L8s', 'Standard_L16s', 'Standard_L32s', 'Standard_A0',
-                          'Standard_A1', 'Standard_A2', 'Standard_A3', 'Standard_A5', 'Standard_A4',
-                          'Standard_A6', 'Standard_A7', 'Basic_A0', 'Basic_A1', 'Basic_A2', 'Basic_A3',
-                          'Basic_A4', 'Standard_D1_v2', 'Standard_D2_v2', 'Standard_D3_v2', 'Standard_D4_v2',
-                          'Standard_D5_v2', 'Standard_D11_v2', 'Standard_D12_v2', 'Standard_D13_v2',
-                          'Standard_D14_v2', 'Standard_D15_v2', 'Standard_D2_v2_Promo', 'Standard_D3_v2_Promo',
-                          'Standard_D4_v2_Promo', 'Standard_D5_v2_Promo', 'Standard_D11_v2_Promo',
-                          'Standard_D12_v2_Promo', 'Standard_D13_v2_Promo', 'Standard_D14_v2_Promo', 'Standard_F1',
-                          'Standard_F2', 'Standard_F4', 'Standard_F8', 'Standard_F16', 'Standard_A1_v2',
-                          'Standard_A2m_v2', 'Standard_A2_v2', 'Standard_A4m_v2', 'Standard_A4_v2',
-                          'Standard_A8m_v2', 'Standard_A8_v2', 'Standard_D1', 'Standard_D2', 'Standard_D3',
-                          'Standard_D4', 'Standard_D11', 'Standard_D12', 'Standard_D13', 'Standard_D14',
-                          'Standard_DS1_v2', 'Standard_DS2_v2', 'Standard_DS3_v2', 'Standard_DS4_v2',
-                          'Standard_DS5_v2', 'Standard_DS11_v2', 'Standard_DS12_v2', 'Standard_DS13_v2',
-                          'Standard_DS14_v2', 'Standard_DS15_v2', 'Standard_DS2_v2_Promo', 'Standard_DS3_v2_Promo',
-                          'Standard_DS4_v2_Promo', 'Standard_DS5_v2_Promo', 'Standard_DS11_v2_Promo',
-                          'Standard_DS12_v2_Promo', 'Standard_DS13_v2_Promo', 'Standard_DS14_v2_Promo',
-                          'Standard_F1s', 'Standard_F2s', 'Standard_F4s', 'Standard_F8s', 'Standard_F16s',
-                          'Standard_DS1', 'Standard_DS2', 'Standard_DS3', 'Standard_DS4', 'Standard_DS11',
-                          'Standard_DS12', 'Standard_DS13', 'Standard_DS14'])
+                         ["Standard_A0",
+                          "Standard_A1",
+                          "Standard_A2"])
 
     def test_ex_get_ratecard(self):
         ratecard = self.driver.ex_get_ratecard('0026P')
@@ -573,15 +561,6 @@
         return fixture
 
     def __getattr__(self, n):
-<<<<<<< HEAD
-        def m(method, url, body, headers):
-            return (httplib.OK,
-                    self.fixtures.load('%s.json' % n),
-                    headers,
-                    httplib.responses[httplib.OK])
-
-        return m
-=======
         def fn(method, url, body, headers):
             # Note: We use shorter fixture name so we don't exceed 143
             # character limit for file names
@@ -607,5 +586,4 @@
 
 
 if __name__ == '__main__':
-    sys.exit(unittest.main())
->>>>>>> dcb0cef8
+    sys.exit(unittest.main())